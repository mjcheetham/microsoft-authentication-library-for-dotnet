# Active Directory Authentication Library (ADAL) for .NET, Windows Store, Xamarin iOS and Xamarin Android. 

Active Directory Authentication Library (ADAL) provides easy to use authentication functionality for your .NET client and Windows Store apps by taking advantage of Windows Server Active Directory and Windows Azure Active Directory.
Here you can find the source code for the library. You can find the corresponding releases (both stable and prerelease) on the NuGet gallery at [http://www.nuget.org/packages/Microsoft.IdentityModel.Clients.ActiveDirectory/](http://www.nuget.org/packages/Microsoft.IdentityModel.Clients.ActiveDirectory/).

The latest stable release is available at [nuget.org](https://www.nuget.org/packages/Microsoft.IdentityModel.Clients.ActiveDirectory/).

The next version of the library in prerelease form is also avialable on the NuGet gallery.

## Versions
Current version - latest one at [nuget.org](https://www.nuget.org/packages/Microsoft.IdentityModel.Clients.ActiveDirectory/).  
Minimum recommended version - 2.28.0  
You can find the changes for each version in the [change log](https://github.com/AzureAD/azure-activedirectory-library-for-dotnet/blob/master/changelog.txt).

## Security Issue in Multiple Versions of ADAL .Net ###

A defect in ADAL .Net can result in an elevation of privilege in specific problem scenarios. The problem scenarios involve the On Behalf Of protocol flow and specific use cases of a ClientAssertion/ClientAssertionCertificate/ClientCredential and UserAssertion being passed to the AcquireToken* API. Multiple versions of the library are affected. Affected versions are listed below.

We have emailed owners of active applications that are using an impacted version of the library in the specific problem scenarios.

The latest stable version of the library does not have the defect. To avoid being impacted we strongly recommend you update to at least 2.28.1 for 2.x, 3.13.4 for 3.x, or the latest stable version. If you have questions about this issue, please email aadintegrate@microsoft.com.

Affected 2.x versions: 2.27.306291202, 2.26.305102204, 2.26.305100852, 2.25.305061457, 2.21.301221612, 2.20.301151232, 2.19.208020213, 2.18.206251556, 2.17.206230854, 2.16.204221202, 2.15.204151539, 2.14.201151115, 2.13.112191810, 2.12.111071459, 2.11.10918.1222, 2.10.10910.1511, 2.9.10826.1824, 2.8.10804.1442-rc, 2.7.10707.1513-rc, 2.6.2-alpha, 2.6.1-alpha, 2.5.1-alpha

Affected 3.x versions: 3.11.305310302-alpha, 3.10.305231913, 3.10.305161347, 3.10.305110106, 3.5.208051316-alpha, 3.5.208012240-alpha, 3.5.207081303-alpha, 3.4.206191646-alpha, 3.3.205061641-alpha, 3.2.204281119-alpha, 3.1.203031538-alpha, 3.0.110281957-alpha

## Samples and Documentation

<<<<<<< HEAD
[We provide a full suite of sample applications and documentation on GitHub](https://github.com/Azure-Samples) to help you get started with learning the Azure Identity system. This includes tutorials for native clients such as Windows, Windows Phone, iOS, OSX, Android, and Linux. We also provide full walkthroughs for authentication flows such as OAuth2, OpenID Connect, Graph API, and other awesome features. 

## Community Help and Support

We leverage [Stack Overflow](http://stackoverflow.com/) to work with the community on supporting Azure Active Directory and its SDKs, including this one! We highly recommend you ask your questions on Stack Overflow (we're all on there!) Also browser existing issues to see if someone has had your question before. 

We recommend you use the "adal" tag so we can see it! Here is the latest Q&A on Stack Overflow for ADAL: [http://stackoverflow.com/questions/tagged/adal](http://stackoverflow.com/questions/tagged/adal)

## Security Reporting

If you find a security issue with our libraries or services please report it to [secure@microsoft.com](mailto:secure@microsoft.com) with as much detail as possible. Your submission may be eligible for a bounty through the [Microsoft Bounty](http://aka.ms/bugbounty) program. Please do not post security issues to GitHub Issues or any other public site. We will contact you shortly upon receiving the information. We encourage you to get notifications of when security incidents occur by visiting [this page](https://technet.microsoft.com/en-us/security/dd252948) and subscribing to Security Advisory Alerts.

## Contributing

All code is licensed under the Apache 2.0 license and we triage actively on GitHub. We enthusiastically welcome contributions and feedback. You can clone the repo and start contributing now, but check [this document](./contributing.md) first.
=======
We provide a full suite of [sample applications](https://github.com/Azure-Samples?utf8=%E2%9C%93&query=active-directory) and [documentation](https://docs.microsoft.com/active-directory/adal/microsoft.identitymodel.clients.activedirectory) to help you get started with learning the Azure Identity system. This includes tutorials for native clients such as Windows, Windows Phone, iOS, OSX, Android, and Linux. We also provide full walkthroughs for authentication flows such as OAuth2, OpenID Connect, Graph API, and other awesome features. 
>>>>>>> 5f6dfcc8

## Community Help and Support

We leverage [Stack Overflow](http://stackoverflow.com/) to work with the community on supporting Azure Active Directory and its SDKs, including this one! We highly recommend you ask your questions on Stack Overflow (we're all on there!) Also browser existing issues to see if someone has had your question before. 

We recommend you use the "adal" tag so we can see it! Here is the latest Q&A on Stack Overflow for ADAL: [http://stackoverflow.com/questions/tagged/adal](http://stackoverflow.com/questions/tagged/adal)

## Security Reporting

If you find a security issue with our libraries or services please report it to [secure@microsoft.com](mailto:secure@microsoft.com) with as much detail as possible. Your submission may be eligible for a bounty through the [Microsoft Bounty](http://aka.ms/bugbounty) program. Please do not post security issues to GitHub Issues or any other public site. We will contact you shortly upon receiving the information. We encourage you to get notifications of when security incidents occur by visiting [this page](https://technet.microsoft.com/en-us/security/dd252948) and subscribing to Security Advisory Alerts.

## Contributing

All code is licensed under the Apache 2.0 license and we triage actively on GitHub. We enthusiastically welcome contributions and feedback. You can clone the repo and start contributing now, but check [this document](./contributing.md) first.

## Diagnostics

The following are the primary sources of information for diagnosing issues:

+ Exceptions
+ Logs
+ Network traces

Also, note that correlation IDs are central to the diagnostics in the library.  You can set your correlation IDs on a per request basis (by setting `CorrelationId` property on `AuthenticationContext` before calling an acquire token method) if you want to correlate an ADAL request with other operations in your code. If you don't set a correlations id, then ADAL will generate a random one which changes on each request. All log messages and network calls will be stamped with the correlation id.  

### Exceptions

This is obviously the first diagnostic.  We try to provide helpful error messages.  If you find one that is not helpful please file an [issue](https://github.com/AzureAD/azure-activedirectory-library-for-dotnet/issues) and let us know. Please also provide the target platform of your application (e.g. Desktop, Windows Store, Windows Phone).

### Logs

You can configure the library to generate log messages that you can use to help diagnose issues.  You configure logging by setting properties of the static class `AdalTrace`; however, depending on the platform, logging methods and the properties of this class differ. Here is how logging works on each platform:

#### Desktop Applications

ADAL.NET for desktop applications by default logs via `System.Diagnostics.Trace` class. You can add a trace listener to receive those logs. You can also control tracing using this method (e.g. change trace level or turn it off) using `AdalTrace.LegacyTraceSwitch`. 

The following example shows how to add a Console based listener and set trace level to `Information` (the default trace level is `Verbose`):

```
Trace.Listeners.Add(new ConsoleTraceListener());
AdalTrace.LegacyTraceSwitch.Level = TraceLevel.Info;
```

You can achieve the same result by adding the following lines to your application's config file:

```
  <system.diagnostics>
    <sharedListeners>
      <add name="console" 
        type="System.Diagnostics.ConsoleTraceListener" 
        initializeData="false"/>
    </sharedListeners>
    <trace autoflush="true">
      <listeners>
        <add name="console" />
      </listeners>
    </trace>    
    <switches>
      <add name="ADALLegacySwitch" value="Info"/>
    </switches>
  </system.diagnostics>
```

If you would like to have more control over how tracing is done in ADAL, you can add a `TraceListener` to ADAL's dedicated `TraceSource` with name **"Microsoft.IdentityModel.Clients.ActiveDirectory"**. 

The following example shows how to write ADAL's traces to a text file using this method:

```
Stream logFile = File.Create("logFile.txt");
AdalTrace.TraceSource.Listeners.Add(new TextWriterTraceListener(logFile));
AdalTrace.TraceSource.Switch.Level = SourceLevels.Information;
```

You can achieve the same result by adding the following lines to your application's config file:

```
  <system.diagnostics>
    <trace autoflush="true"/>
    <sources>
      <source name="Microsoft.IdentityModel.Clients.ActiveDirectory" 
        switchName="sourceSwitch" 
        switchType="System.Diagnostics.SourceSwitch">
        <listeners>
          <add name="textListener" 
            type="System.Diagnostics.TextWriterTraceListener" 
            initializeData="logFile.txt"/>
          <remove name="Default" />
        </listeners>
      </source>
    </sources>    
    <switches>
      <add name="sourceSwitch" value="Information"/>
    </switches>
  </system.diagnostics>
``` 

#### Windows Store Applications

Tracing in ADAL for Windows Store is done via an instance of class `System.Diagnostics.Tracing.EventSource` with name **"Microsoft.IdentityModel.Clients.ActiveDirectory"**. You can define your own ```EventListener```, connect it to the event source and set your desired trace level. Here is an example:
```
var eventListener = new SampleEventListener();

class SampleEventListener : EventListener
{
    protected override void OnEventSourceCreated(EventSource eventSource)
    {
        if (eventSource.Name == "Microsoft.IdentityModel.Clients.ActiveDirectory")
        {
            this.EnableEvents(eventSource, EventLevel.Verbose);
        }
    }

    protected override void OnEventWritten(EventWrittenEventArgs eventData)
    {
	    ...
    }
}

```

There is also a default event listener which writes logs to a local file named **"AdalTraces.log"**. You can control the level of tracing to that event listener using the property ```AdalTrace.Level```. By default, trace level for this event listener is set to "None" and to enable tracing to this particular listener, you need to set the above property. This is an example:

```
AdalTrace.Level = AdalTraceLevel.Informational;
```

### Network Traces

You can use various tools to capture the HTTP traffic that ADAL generates.  This is most useful if you are familiar with the OAuth protocol or if you need to provide diagnostic information to Microsoft or other support channels.

Fiddler is the easiest HTTP tracing tool.  In order to be useful it is necessary to configure fiddler to record unencrypted SSL traffic.  

NOTE: Traces generated in this way may contain highly privileged information such as access tokens, usernames and passwords.  If you are using production accounts, do not share these traces with 3rd parties.  If you need to supply a trace to someone in order to get support, reproduce the issue with a temporary account with usernames and passwords that you don't mind sharing.

## Projects in this repo

### ADAL.PCL

* This project contains the source of ADAL Portable Library.

### ADAL.PCL.Desktop

* This project contains the source of the platform specific implementation for Windows desktop.

### ADAL.PCL.WinRT

* This project contains the source of the platform specific implementation for Windows Store.

### ADAL.PCL.CoreCLR

* This project contains the source of the platform specific implementation for Core CLR (still in preview).

### ADAL.PCL.iOS

* This project contains the source of the platform specific implementation for Xamarin iOS.

### ADAL.PCL.Android

* This project contains the source of the platform specific implementation for Xamarin Android.


## License

Copyright (c) Microsoft Corporation.  All rights reserved. Licensed under the MIT License (the "License"); 

## We Value and Adhere to the Microsoft Open Source Code of Conduct

This project has adopted the [Microsoft Open Source Code of Conduct](https://opensource.microsoft.com/codeofconduct/). For more information see the [Code of Conduct FAQ](https://opensource.microsoft.com/codeofconduct/faq/) or contact [opencode@microsoft.com](mailto:opencode@microsoft.com) with any additional questions or comments.<|MERGE_RESOLUTION|>--- conflicted
+++ resolved
@@ -26,7 +26,7 @@
 
 ## Samples and Documentation
 
-<<<<<<< HEAD
+
 [We provide a full suite of sample applications and documentation on GitHub](https://github.com/Azure-Samples) to help you get started with learning the Azure Identity system. This includes tutorials for native clients such as Windows, Windows Phone, iOS, OSX, Android, and Linux. We also provide full walkthroughs for authentication flows such as OAuth2, OpenID Connect, Graph API, and other awesome features. 
 
 ## Community Help and Support
@@ -41,24 +41,7 @@
 
 ## Contributing
 
-All code is licensed under the Apache 2.0 license and we triage actively on GitHub. We enthusiastically welcome contributions and feedback. You can clone the repo and start contributing now, but check [this document](./contributing.md) first.
-=======
-We provide a full suite of [sample applications](https://github.com/Azure-Samples?utf8=%E2%9C%93&query=active-directory) and [documentation](https://docs.microsoft.com/active-directory/adal/microsoft.identitymodel.clients.activedirectory) to help you get started with learning the Azure Identity system. This includes tutorials for native clients such as Windows, Windows Phone, iOS, OSX, Android, and Linux. We also provide full walkthroughs for authentication flows such as OAuth2, OpenID Connect, Graph API, and other awesome features. 
->>>>>>> 5f6dfcc8
-
-## Community Help and Support
-
-We leverage [Stack Overflow](http://stackoverflow.com/) to work with the community on supporting Azure Active Directory and its SDKs, including this one! We highly recommend you ask your questions on Stack Overflow (we're all on there!) Also browser existing issues to see if someone has had your question before. 
-
-We recommend you use the "adal" tag so we can see it! Here is the latest Q&A on Stack Overflow for ADAL: [http://stackoverflow.com/questions/tagged/adal](http://stackoverflow.com/questions/tagged/adal)
-
-## Security Reporting
-
-If you find a security issue with our libraries or services please report it to [secure@microsoft.com](mailto:secure@microsoft.com) with as much detail as possible. Your submission may be eligible for a bounty through the [Microsoft Bounty](http://aka.ms/bugbounty) program. Please do not post security issues to GitHub Issues or any other public site. We will contact you shortly upon receiving the information. We encourage you to get notifications of when security incidents occur by visiting [this page](https://technet.microsoft.com/en-us/security/dd252948) and subscribing to Security Advisory Alerts.
-
-## Contributing
-
-All code is licensed under the Apache 2.0 license and we triage actively on GitHub. We enthusiastically welcome contributions and feedback. You can clone the repo and start contributing now, but check [this document](./contributing.md) first.
+All code is licensed under the MIT license and we triage actively on GitHub. We enthusiastically welcome contributions and feedback. You can clone the repo and start contributing now, but check [this document](./contributing.md) first.
 
 ## Diagnostics
 
@@ -209,7 +192,7 @@
 
 ## License
 
-Copyright (c) Microsoft Corporation.  All rights reserved. Licensed under the MIT License (the "License"); 
+Copyright (c) Microsoft Corporation.  All rights reserved. Licensed under the MIT License (the "License");
 
 ## We Value and Adhere to the Microsoft Open Source Code of Conduct
 
