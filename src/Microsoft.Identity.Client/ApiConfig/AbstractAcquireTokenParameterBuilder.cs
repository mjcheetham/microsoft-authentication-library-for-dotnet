--- conflicted
+++ resolved
@@ -1,20 +1,20 @@
 ﻿// ------------------------------------------------------------------------------
-// 
+//
 // Copyright (c) Microsoft Corporation.
 // All rights reserved.
-// 
+//
 // This code is licensed under the MIT License.
-// 
+//
 // Permission is hereby granted, free of charge, to any person obtaining a copy
 // of this software and associated documentation files(the "Software"), to deal
 // in the Software without restriction, including without limitation the rights
 // to use, copy, modify, merge, publish, distribute, sublicense, and / or sell
 // copies of the Software, and to permit persons to whom the Software is
 // furnished to do so, subject to the following conditions :
-// 
+//
 // The above copyright notice and this permission notice shall be included in
 // all copies or substantial portions of the Software.
-// 
+//
 // THE SOFTWARE IS PROVIDED "AS IS", WITHOUT WARRANTY OF ANY KIND, EXPRESS OR
 // IMPLIED, INCLUDING BUT NOT LIMITED TO THE WARRANTIES OF MERCHANTABILITY,
 // FITNESS FOR A PARTICULAR PURPOSE AND NONINFRINGEMENT.IN NO EVENT SHALL THE
@@ -22,7 +22,7 @@
 // LIABILITY, WHETHER IN AN ACTION OF CONTRACT, TORT OR OTHERWISE, ARISING FROM,
 // OUT OF OR IN CONNECTION WITH THE SOFTWARE OR THE USE OR OTHER DEALINGS IN
 // THE SOFTWARE.
-// 
+//
 // ------------------------------------------------------------------------------
 
 using System;
@@ -55,52 +55,24 @@
         /// set in the builder</returns>
         public abstract Task<AuthenticationResult> ExecuteAsync(CancellationToken cancellationToken);
 
-<<<<<<< HEAD
         internal abstract ApiEvent.ApiIds CalculateApiEventId();
 
         /// <summary>
-        /// 
+        /// Executes the Token request asynchronously.
         /// </summary>
-        /// <returns></returns>
+        /// <returns>Authentication result containing a token for the requested scopes and parameters
+        /// set in the builder</returns>
         public Task<AuthenticationResult> ExecuteAsync()
-=======
+        {
+            return ExecuteAsync(CancellationToken.None);
+        }
+
         /// <summary>
         /// Specifies which scopes to request
         /// </summary>
         /// <param name="scopes">Scopes requested to access a protected API</param>
         /// <returns>The builder to chain the .With methods</returns>
         protected T WithScopes(IEnumerable<string> scopes)
-        {
-            Parameters.Scopes = scopes;
-            return (T)this;
-        }
-
-        /// <summary>
-        /// Sets the <paramref name="loginHint"/>, in order to avoid select account
-        /// dialogs in the case the user is signed-in with several identities. This method is mutually exclusive
-        /// with <see cref="WithAccount(IAccount)"/>. If both are used, an exception will be thrown
-        /// </summary>
-        /// <param name="loginHint">Identifier of the user. Generally in UserPrincipalName (UPN) format, e.g. <c>john.doe@contoso.com</c></param>
-        /// <returns>The builder to chain the .With methods</returns>
-        public T WithLoginHint(string loginHint)
->>>>>>> 5efe2cc1
-        {
-            return ExecuteAsync(CancellationToken.None);
-        }
-
-        /// <summary>
-        /// Sets the account for which the token will be retrieved. This method is mutually exclusive
-        /// with <see cref="WithLoginHint(string)"/>. If both are used, an exception will be thrown
-        /// </summary>
-<<<<<<< HEAD
-        /// <param name="scopes"></param>
-        /// <returns></returns>
-        protected T WithScopes(IEnumerable<string> scopes)
-=======
-        /// <param name="account">Account to use for the interactive token acquisition. See <see cref="IAccount"/> for ways to get an account</param>
-        /// <returns>The builder to chain the .With methods</returns>
-        public T WithAccount(IAccount account)
->>>>>>> 5efe2cc1
         {
             CommonParameters.Scopes = scopes;
             return (T)this;
@@ -126,25 +98,10 @@
         }
 
         /// <summary>
-<<<<<<< HEAD
-        ///     TODO: replicate the options here that we have in ApplicationBuilder for an AuthorityInfo class?
-=======
-        /// </summary>
-        /// <param name="extraScopesToConsent">Scopes that you can request the end user to consent upfront,
-        /// in addition to the scopes for the protected Web API for which you want to acquire a security token.</param>
-        /// <returns>The builder to chain the .With methods</returns>
-        public T WithExtraScopesToConsent(IEnumerable<string> extraScopesToConsent)
-        {
-            Parameters.ExtraScopesToConsent = extraScopesToConsent;
-            return (T)this;
-        }
-
-        /// <summary>
         /// Specific authority for which the token is requested. Passing a different value than configured
         /// at the application constructor narrows down the selection to a specific tenant.
         /// This does not change the configured value in the application. This is specific
         /// to applications managing several accounts (like a mail client with several mailboxes)
->>>>>>> 5efe2cc1
         /// </summary>
         /// <param name="authorityUri">Uri for the authority</param>
         /// <returns>The builder to chain the .With methods</returns>
@@ -155,7 +112,7 @@
         }
 
         /// <summary>
-        /// 
+        ///
         /// </summary>
         protected virtual void Validate()
         {
