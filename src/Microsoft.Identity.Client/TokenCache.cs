--- conflicted
+++ resolved
@@ -65,14 +65,6 @@
         private ICoreLogger Logger => ServiceBundle.DefaultLogger;
 
         internal IServiceBundle ServiceBundle { get; private set; }
-<<<<<<< HEAD
-=======
-
-        static TokenCache()
-        {
-            ModuleInitializer.EnsureModuleInitialized();
-        }
->>>>>>> 0a4a5a61
 
         internal RequestContext CreateRequestContext()
         {
@@ -83,22 +75,14 @@
         private const int DefaultExpirationBufferInMinutes = 5;
 
         internal TelemetryTokenCacheAccessor TokenCacheAccessor { get; private set; }
-<<<<<<< HEAD
         ITokenCacheAccessor ITokenCacheInternal.Accessor => TokenCacheAccessor;
         internal ILegacyCachePersistence LegacyCachePersistence { get; private set; }
         ILegacyCachePersistence ITokenCacheInternal.LegacyPersistence => LegacyCachePersistence;
-=======
-        internal ILegacyCachePersistence LegacyCachePersistence { get; private set; }
->>>>>>> 0a4a5a61
 
         // TODO(migration): [Obsolete("TokenCache is now created internally during ClientApplication construction.  You can access the TokenCache via a property on your ClientApplication.")]
         /// <summary>
-        /// 
-        /// </summary>
-<<<<<<< HEAD
-=======
-        // TODO(migration): [Obsolete("TokenCache is now created internally during ClientApplication construction.  You can access the TokenCache via a property on your ClientApplication.")]
->>>>>>> 0a4a5a61
+        ///
+        /// </summary>
         public TokenCache()
         {
             ServiceBundle = null;
