//----------------------------------------------------------------------
//
// Copyright (c) Microsoft Corporation.
// All rights reserved.
//
// This code is licensed under the MIT License.
//
// Permission is hereby granted, free of charge, to any person obtaining a copy
// of this software and associated documentation files(the "Software"), to deal
// in the Software without restriction, including without limitation the rights
// to use, copy, modify, merge, publish, distribute, sublicense, and / or sell
// copies of the Software, and to permit persons to whom the Software is
// furnished to do so, subject to the following conditions :
//
// The above copyright notice and this permission notice shall be included in
// all copies or substantial portions of the Software.
//
// THE SOFTWARE IS PROVIDED "AS IS", WITHOUT WARRANTY OF ANY KIND, EXPRESS OR
// IMPLIED, INCLUDING BUT NOT LIMITED TO THE WARRANTIES OF MERCHANTABILITY,
// FITNESS FOR A PARTICULAR PURPOSE AND NONINFRINGEMENT.IN NO EVENT SHALL THE
// AUTHORS OR COPYRIGHT HOLDERS BE LIABLE FOR ANY CLAIM, DAMAGES OR OTHER
// LIABILITY, WHETHER IN AN ACTION OF CONTRACT, TORT OR OTHERWISE, ARISING FROM,
// OUT OF OR IN CONNECTION WITH THE SOFTWARE OR THE USE OR OTHER DEALINGS IN
// THE SOFTWARE.
//
//------------------------------------------------------------------------------

using Microsoft.Identity.Client.ApiConfig.Parameters;
using Microsoft.Identity.Client.Cache;
using Microsoft.Identity.Client.Core;
using Microsoft.Identity.Client.Exceptions;
using Microsoft.Identity.Client.Instance;
using Microsoft.Identity.Client.OAuth2;
using Microsoft.Identity.Client.TelemetryCore;
using Microsoft.Identity.Client.Utils;
using System;
using System.Collections.Generic;
using System.Globalization;
using System.Linq;
using System.Threading;
using System.Threading.Tasks;

namespace Microsoft.Identity.Client.Internal.Requests
{
    internal abstract class RequestBase
    {
        internal AuthenticationRequestParameters AuthenticationRequestParameters { get; }
        internal ICacheSessionManager CacheManager => AuthenticationRequestParameters.CacheSessionManager;
        protected IServiceBundle ServiceBundle { get; }

        protected RequestBase(
            IServiceBundle serviceBundle,
            AuthenticationRequestParameters authenticationRequestParameters,
            IAcquireTokenParameters acquireTokenParameters)
        {
            ServiceBundle = serviceBundle;
            AuthenticationRequestParameters = authenticationRequestParameters;
            if (authenticationRequestParameters.Scope == null || authenticationRequestParameters.Scope.Count == 0)
            {
                throw new ArgumentNullException(nameof(authenticationRequestParameters.Scope));
            }

            ValidateScopeInput(authenticationRequestParameters.Scope);

            AuthenticationRequestParameters.LogParameters(AuthenticationRequestParameters.RequestContext.Logger);
            acquireTokenParameters.LogParameters(AuthenticationRequestParameters.RequestContext.Logger);
        }

        private void LogRequestStarted(AuthenticationRequestParameters authenticationRequestParameters)
        {
            string messageWithPii = string.Format(
                CultureInfo.InvariantCulture,
                "=== Token Acquisition ({4}) started:\n\tAuthority: {0}\n\tScope: {1}\n\tClientId: {2}\n\tCache Provided: {3}",
                authenticationRequestParameters.AuthorityInfo?.CanonicalAuthority,
                authenticationRequestParameters.Scope.AsSingleString(),
                authenticationRequestParameters.ClientId,
                CacheManager.HasCache,
                GetType().Name);

            string messageWithoutPii = string.Format(
                CultureInfo.InvariantCulture,
                "=== Token Acquisition ({1}) started:\n\tCache Provided: {0}",
                CacheManager.HasCache,
                GetType().Name);

            if (authenticationRequestParameters.AuthorityInfo != null &&
                AadAuthority.IsInTrustedHostList(authenticationRequestParameters.AuthorityInfo?.Host))
            {
                messageWithoutPii += string.Format(
                    CultureInfo.CurrentCulture,
                    "\n\tAuthority Host: {0}",
                    authenticationRequestParameters.AuthorityInfo?.Host);
            }

            authenticationRequestParameters.RequestContext.Logger.InfoPii(messageWithPii, messageWithoutPii);
        }

        protected SortedSet<string> GetDecoratedScope(SortedSet<string> inputScope)
        {
            SortedSet<string> set = new SortedSet<string>(inputScope.ToArray());
            set.UnionWith(ScopeHelper.CreateSortedSetFromEnumerable(OAuth2Value.ReservedScopes));
            return set;
        }

        protected void ValidateScopeInput(SortedSet<string> scopesToValidate)
        {
            // Check if scope or additional scope contains client ID.
            // TODO: instead of failing in the validation, could we simply just remove what the user sets and log that we did so instead?
            if (scopesToValidate.Intersect(ScopeHelper.CreateSortedSetFromEnumerable(OAuth2Value.ReservedScopes)).Any())
            {
                throw new ArgumentException("MSAL always sends the scopes 'openid profile offline_access'. " +
                                            "They cannot be suppressed as they are required for the " +
                                            "library to function. Do not include any of these scopes in the scope parameter.");
            }

            if (scopesToValidate.Contains(AuthenticationRequestParameters.ClientId))
            {
                throw new ArgumentException("API does not accept client id as a user-provided scope");
            }
        }

        internal abstract Task<AuthenticationResult> ExecuteAsync(CancellationToken cancellationToken);

        public async Task<AuthenticationResult> RunAsync(CancellationToken cancellationToken)
        {
            LogRequestStarted(AuthenticationRequestParameters);
            string accountId = AuthenticationRequestParameters.Account?.HomeAccountId?.Identifier;
            ApiEvent apiEvent = InitializeApiEvent(accountId);

            using (ServiceBundle.TelemetryManager.CreateTelemetryHelper(
                AuthenticationRequestParameters.RequestContext.TelemetryRequestId,
                AuthenticationRequestParameters.ClientId,
                apiEvent,
                shouldFlush: true))
            {
                try
                {
                    AuthenticationResult authenticationResult = await ExecuteAsync(cancellationToken).ConfigureAwait(false);
                    LogReturnedToken(authenticationResult);

                    apiEvent.TenantId = authenticationResult.TenantId;
                    apiEvent.AccountId = authenticationResult.UniqueId;
                    apiEvent.WasSuccessful = true;
                    return authenticationResult;
                }
                catch (MsalException ex)
                {
                    apiEvent.ApiErrorCode = ex.ErrorCode;
                    AuthenticationRequestParameters.RequestContext.Logger.ErrorPii(ex);
                    throw;
                }
                catch (Exception ex)
                {
                    AuthenticationRequestParameters.RequestContext.Logger.ErrorPii(ex);
                    throw;
                }
            }
        }

        protected virtual void EnrichTelemetryApiEvent(ApiEvent apiEvent)
        {
            // In base classes have them override this to add their properties/fields to the event.
        }

        private ApiEvent InitializeApiEvent(string accountId)
        {
            AuthenticationRequestParameters.RequestContext.TelemetryRequestId = ServiceBundle.TelemetryManager.GenerateNewRequestId();
            ApiEvent apiEvent = new ApiEvent(AuthenticationRequestParameters.RequestContext.Logger, ServiceBundle.PlatformProxy.CryptographyManager)
            {
                ApiId = AuthenticationRequestParameters.ApiId,
                AccountId = accountId ?? "",
                CorrelationId = AuthenticationRequestParameters.RequestContext.Logger.CorrelationId.ToString(),
                RequestId = AuthenticationRequestParameters.RequestContext.TelemetryRequestId,
                WasSuccessful = false
            };

            if (AuthenticationRequestParameters.AuthorityInfo != null)
            {
                apiEvent.Authority = new Uri(AuthenticationRequestParameters.AuthorityInfo.CanonicalAuthority);
                apiEvent.AuthorityType = AuthenticationRequestParameters.AuthorityInfo.AuthorityType.ToString();
            }

            // Give derived classes the ability to add or modify fields in the telemetry as needed.
            EnrichTelemetryApiEvent(apiEvent);

            return apiEvent;
        }

        protected AuthenticationResult CacheTokenResponseAndCreateAuthenticationResult(MsalTokenResponse msalTokenResponse)
        {
            // developer passed in user object.
            AuthenticationRequestParameters.RequestContext.Logger.Info("Checking client info returned from the server..");

            ClientInfo fromServer = null;

            if (!AuthenticationRequestParameters.IsClientCredentialRequest && !AuthenticationRequestParameters.IsRefreshTokenRequest)
            {
                //client_info is not returned from client credential flows because there is no user present.
                fromServer = ClientInfo.CreateFromJson(msalTokenResponse.ClientInfo);
            }

            ValidateAccountIdentifiers(fromServer);

            IdToken idToken = IdToken.Parse(msalTokenResponse.IdToken);

            AuthenticationRequestParameters.TenantUpdatedCanonicalAuthority = GetTenantUpdatedCanonicalAuthority(
                AuthenticationRequestParameters.AuthorityInfo.CanonicalAuthority, idToken?.TenantId);

            if (CacheManager.HasCache)
            {
                AuthenticationRequestParameters.RequestContext.Logger.Info("Saving Token Response to cache..");

<<<<<<< HEAD
                var tuple = CacheManager.SaveAccessAndRefreshToken(msalTokenResponse);
=======
                Tuple<MsalAccessTokenCacheItem, MsalIdTokenCacheItem> tuple = TokenCache.SaveAccessAndRefreshToken(AuthenticationRequestParameters, msalTokenResponse);
>>>>>>> 28be3a0e
                return new AuthenticationResult(tuple.Item1, tuple.Item2);
            }
            else
            {
                return new AuthenticationResult(
                    new MsalAccessTokenCacheItem(
                        AuthenticationRequestParameters.AuthorityInfo.Host,
                        AuthenticationRequestParameters.ClientId,
                        msalTokenResponse,
                        idToken?.TenantId),
                    new MsalIdTokenCacheItem(
                        AuthenticationRequestParameters.AuthorityInfo.Host,
                        AuthenticationRequestParameters.ClientId,
                        msalTokenResponse,
                        idToken?.TenantId));
            }
        }

        private static string GetTenantUpdatedCanonicalAuthority(string authority, string replacementTenantId)
        {
            Uri authUri = new Uri(authority);
            string[] pathSegments = authUri.AbsolutePath.Substring(1).Split(
                new[]
                {
                    '/'
                },
                StringSplitOptions.RemoveEmptyEntries);

            if (Authority.TenantlessTenantNames.Contains(pathSegments[0]) && !string.IsNullOrWhiteSpace(replacementTenantId))
            {
                return string.Format(CultureInfo.InvariantCulture, "https://{0}/{1}/", authUri.Authority, replacementTenantId);
            }

            return authority;
        }

        private void ValidateAccountIdentifiers(ClientInfo fromServer)
        {
            if (fromServer == null || AuthenticationRequestParameters?.Account?.HomeAccountId == null)
            {
                return;
            }

            if (AuthenticationRequestParameters.AuthorityInfo.AuthorityType == AppConfig.AuthorityType.B2C &&
                fromServer.UniqueTenantIdentifier.Equals(AuthenticationRequestParameters.Account.HomeAccountId.TenantId,
                    StringComparison.OrdinalIgnoreCase))
            {
                return;
            }

            if (fromServer.UniqueObjectIdentifier.Equals(AuthenticationRequestParameters.Account.HomeAccountId.ObjectId,
                    StringComparison.OrdinalIgnoreCase) &&
                fromServer.UniqueTenantIdentifier.Equals(AuthenticationRequestParameters.Account.HomeAccountId.TenantId,
                    StringComparison.OrdinalIgnoreCase))
            {
                return;
            }

            AuthenticationRequestParameters.RequestContext.Logger.Error("Returned user identifiers do not match the sent user identifier");

            AuthenticationRequestParameters.RequestContext.Logger.ErrorPii(
                string.Format(
                    CultureInfo.InvariantCulture,
                    "Returned user identifiers (uid:{0} utid:{1}) does not match the sent user identifier (uid:{2} utid:{3})",
                    fromServer.UniqueObjectIdentifier,
                    fromServer.UniqueTenantIdentifier,
                    AuthenticationRequestParameters.Account.HomeAccountId.ObjectId,
                    AuthenticationRequestParameters.Account.HomeAccountId.TenantId),
                string.Empty);

            throw new MsalClientException(MsalError.UserMismatch, MsalErrorMessage.UserMismatchSaveToken);
        }

        internal async Task ResolveAuthorityEndpointsAsync()
        {
            await AuthenticationRequestParameters
                  .Authority
                  .UpdateCanonicalAuthorityAsync(AuthenticationRequestParameters.RequestContext)
                  .ConfigureAwait(false);

            AuthenticationRequestParameters.Endpoints = await ServiceBundle.AuthorityEndpointResolutionManager.ResolveEndpointsAsync(
                AuthenticationRequestParameters.AuthorityInfo,
                AuthenticationRequestParameters.LoginHint,
                AuthenticationRequestParameters.RequestContext).ConfigureAwait(false);
        }

        protected Task<MsalTokenResponse> SendTokenRequestAsync(
            IDictionary<string, string> additionalBodyParameters,
            CancellationToken cancellationToken)
        {
            return SendTokenRequestAsync(
                AuthenticationRequestParameters.Endpoints.TokenEndpoint,
                additionalBodyParameters,
                cancellationToken);
        }

        protected async Task<MsalTokenResponse> SendTokenRequestAsync(
            string tokenEndpoint,
            IDictionary<string, string> additionalBodyParameters,
            CancellationToken cancellationToken)
        {
            OAuth2Client client = new OAuth2Client(ServiceBundle.DefaultLogger, ServiceBundle.HttpManager, ServiceBundle.TelemetryManager);
            client.AddBodyParameter(OAuth2Parameter.ClientId, AuthenticationRequestParameters.ClientId);
            client.AddBodyParameter(OAuth2Parameter.ClientInfo, "1");

            // TODO: ideally, this can come from the particular request instance and not be in RequestBase since it's not valid for all requests.

#if DESKTOP || NETSTANDARD1_3 || NET_CORE
            if (AuthenticationRequestParameters.ClientCredential != null)
            {
                Dictionary<string, string> ccBodyParameters = ClientCredentialHelper.CreateClientCredentialBodyParameters(
                    AuthenticationRequestParameters.RequestContext.Logger,
                    ServiceBundle.PlatformProxy.CryptographyManager,
                    AuthenticationRequestParameters.ClientCredential,
                    AuthenticationRequestParameters.ClientId,
                    AuthenticationRequestParameters.Endpoints,
                    AuthenticationRequestParameters.SendX5C);

                foreach (var entry in ccBodyParameters)
                {
                    client.AddBodyParameter(entry.Key, entry.Value);
                }
            }
#endif

            client.AddBodyParameter(OAuth2Parameter.Scope,
                GetDecoratedScope(AuthenticationRequestParameters.Scope).AsSingleString());

            client.AddQueryParameter(OAuth2Parameter.Claims, AuthenticationRequestParameters.Claims);

            foreach (var kvp in additionalBodyParameters)
            {
                client.AddBodyParameter(kvp.Key, kvp.Value);
            }

            return await SendHttpMessageAsync(client, tokenEndpoint).ConfigureAwait(false);
        }

        private async Task<MsalTokenResponse> SendHttpMessageAsync(OAuth2Client client, string tokenEndpoint)
        {
            UriBuilder builder = new UriBuilder(tokenEndpoint);
            builder.AppendQueryParameters(AuthenticationRequestParameters.ExtraQueryParameters);
            MsalTokenResponse msalTokenResponse =
                await client
                    .GetTokenAsync(builder.Uri,
                        AuthenticationRequestParameters.RequestContext)
                    .ConfigureAwait(false);

            if (string.IsNullOrEmpty(msalTokenResponse.Scope))
            {
                msalTokenResponse.Scope = AuthenticationRequestParameters.Scope.AsSingleString();
                AuthenticationRequestParameters.RequestContext.Logger.Info("ScopeSet was missing from the token response, so using developer provided scopes in the result");
            }

            return msalTokenResponse;
        }

        private void LogReturnedToken(AuthenticationResult result)
        {
            if (result.AccessToken != null)
            {
                AuthenticationRequestParameters.RequestContext.Logger.Info(
                    string.Format(
                        CultureInfo.InvariantCulture,
                        "=== Token Acquisition finished successfully. An access token was returned with Expiration Time: {0} ===",
                        result.ExpiresOn));
            }
        }
    }
}<|MERGE_RESOLUTION|>--- conflicted
+++ resolved
@@ -210,11 +210,7 @@
             {
                 AuthenticationRequestParameters.RequestContext.Logger.Info("Saving Token Response to cache..");
 
-<<<<<<< HEAD
                 var tuple = CacheManager.SaveAccessAndRefreshToken(msalTokenResponse);
-=======
-                Tuple<MsalAccessTokenCacheItem, MsalIdTokenCacheItem> tuple = TokenCache.SaveAccessAndRefreshToken(AuthenticationRequestParameters, msalTokenResponse);
->>>>>>> 28be3a0e
                 return new AuthenticationResult(tuple.Item1, tuple.Item2);
             }
             else
